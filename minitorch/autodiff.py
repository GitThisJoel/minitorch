from dataclasses import dataclass
from typing import Any, Iterable, List, Tuple

from typing_extensions import Protocol

# ## Task 1.1
# Central Difference calculation


def central_difference(f: Any, *vals: Any, arg: int = 0, epsilon: float = 1e-6) -> Any:
    r"""
    Computes an approximation to the derivative of `f` with respect to one arg.

    See :doc:`derivative` or https://en.wikipedia.org/wiki/Finite_difference for more details.

    Args:
        f : arbitrary function from n-scalar args to one value
        *vals : n-float values $x_0 \ldots x_{n-1}$
        arg : the number $i$ of the arg to compute the derivative
        epsilon : a small constant

    Returns:
        An approximation of $f'_i(x_0, \ldots, x_{n-1})$
    """

    vals = list(vals)
    vals[arg] += epsilon / 2
    f_r = f(*vals)
    vals[arg] -= epsilon
    f_l = f(*vals)
    return (f_r - f_l) / epsilon


variable_count = 1


class Variable(Protocol):
    def accumulate_derivative(self, x: Any) -> None:
        pass

    @property
    def unique_id(self) -> int:
        pass

    def is_leaf(self) -> bool:
        pass

    def is_constant(self) -> bool:
        pass

    @property
    def parents(self) -> Iterable["Variable"]:
        pass

    def chain_rule(self, d_output: Any) -> Iterable[Tuple["Variable", Any]]:
        pass


def topological_sort(variable: Variable) -> Iterable[Variable]:
    """
    Computes the topological order of the computation graph.

    Args:
        variable: The right-most variable

    Returns:
        Non-constant Variables in topological order starting from the right.
    """
    # graph (variable parents etc.) should be acyclic
    out = []
    vis = set()

    def dfs(var: Variable):
        if var.is_constant():
            return
        vis.add(var.unique_id)
        for parent in var.parents:
            if parent.unique_id not in vis:
                dfs(parent)
        out.append(var)
        return

    dfs(variable)
    return out[::-1]


def backpropagate(variable: Variable, deriv: Any) -> None:
    """
    Runs backpropagation on the computation graph in order to
    compute derivatives for the leave nodes.

    Args:
        variable: The right-most variable
        deriv  : Its derivative that we want to propagate backward to the leaves.

    No return. Should write to its results to the derivative values of each leaf through `accumulate_derivative`.

    1. Call topological sort to get an ordered queue
    2. Create a dictionary of Scalars and current derivatives
    3. For each node in backward order, pull a completed Scalar and derivative from the queue:
        a. if the Scalar is a leaf, add its final derivative (`accumulate_derivative`) and loop to (1)
        b. if the Scalar is not a leaf,
            i. call `.chain_rule` on the last function with $d_out$
            ii. loop through all the Scalars+derivative produced by the chain rule
            iii. accumulate derivatives for the Scalar in a dictionary
    """

    q: Iterable[Variable] = topological_sort(variable)
<<<<<<< HEAD
=======
    print(f"{variable=}, uid={variable.unique_id}")
    print(f"{q=}")
    print(f"q.unique_ids={[n.unique_id for n in q]}")
>>>>>>> e6acd91a

    derivatives = {variable.unique_id: deriv}
    for scalar in q:
        d_out = derivatives[scalar.unique_id]
        if scalar.is_leaf():
            scalar.accumulate_derivative(d_out)
        else:
            for var, derivative in scalar.chain_rule(d_out):
                if var.unique_id in derivatives:
                    derivatives[var.unique_id] += derivative
                else:
                    derivatives[var.unique_id] = derivative
    return


@dataclass
class Context:
    """
    Context class is used by `Function` to store information during the forward pass.
    """

    no_grad: bool = False
    saved_values: Tuple[Any, ...] = ()

    def save_for_backward(self, *values: Any) -> None:
        "Store the given `values` if they need to be used during backpropagation."
        if self.no_grad:
            return
        self.saved_values = values

    @property
    def saved_tensors(self) -> Tuple[Any, ...]:
        return self.saved_values<|MERGE_RESOLUTION|>--- conflicted
+++ resolved
@@ -106,13 +106,6 @@
     """
 
     q: Iterable[Variable] = topological_sort(variable)
-<<<<<<< HEAD
-=======
-    print(f"{variable=}, uid={variable.unique_id}")
-    print(f"{q=}")
-    print(f"q.unique_ids={[n.unique_id for n in q]}")
->>>>>>> e6acd91a
-
     derivatives = {variable.unique_id: deriv}
     for scalar in q:
         d_out = derivatives[scalar.unique_id]
